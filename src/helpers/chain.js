/* global fetch, process */

import { 
    iterateReverse, 
    makeFollower, 
    makeLeader 
} from "@agoric/casting";
import {
  makeRpcUtils,
  boardSlottingMarshaller,
  networkConfig,
  makeFromBoard,
  makeVStorage,
} from "../lib/rpc.js";
import { getCurrent } from "../lib/wallet.js";
import { execSwingsetTransaction } from "../lib/chain.js";
import { 
    delay 
} from "./utils.js";
import { checkIfInSubmission } from "./middleware-helper.js"
import { updateTable } from "./db.js";
import middlewareEnvInstance from './middleware-env.js';
import { logger } from "./logger.js";
import { RoundDetails } from "./round-details.js";
import { execSync } from 'child_process';

const marshaller = boardSlottingMarshaller();

/**
 * Function to read from vstorage
 *
 * In Agoric, vStorage is a virtual storage system used by smart contracts to
 * store and manage data in a secure and decentralized way, with isolated
 * permissions and standardized APIs for external storage.
 *
 * @param {string} feed the feed to read (Ex. ATOM-USD)
 * @param {boolean} roundData whether to read round data or price data
 * @returns {string} CapData of result
 */
export const readVStorage = async (feed, roundData) => {
  const vstorage = makeVStorage({ fetch });
  let key = roundData
    ? `published.priceFeed.${feed}_price_feed.latestRound`
    : `published.priceFeed.${feed}_price_feed`;
  return await vstorage.readLatest(key);
};

/**
 * Function to get last 5 offers
 * @param {Promise<import('@agoric/casting/src/follower-cosmjs').ValueFollower<T>>} follower offers and balances
 * @returns {object[]} a list of offers
 */
export const getOffers = async (follower) => {
  let history = [];
  let lastVisited = -1;

  for await (const followerElement of iterateReverse(follower)) {
    if (history.length === 5) {
      break;
    }

    // If it is an offer status
    if (followerElement.value.updated === "offerStatus") {
      // Get id
      let id = followerElement.value.status.id;

      // If a new and final state
      if (id !== lastVisited) {
        // If it is not failed
        if (!followerElement.value.status.hasOwnProperty("error")) {
          history.push(followerElement.value);
        }
        lastVisited = id;
      }
    }
  }
  return history;
};

/**
 * Function to get the latest submitted round
 * @param {string} oracle oracle address
 * @returns {number} the latest round submitted
 */
export const getLatestSubmittedRound = async (oracle) => {
  let fromBoard = makeFromBoard();
  const unserializer = boardSlottingMarshaller(fromBoard.convertSlotToVal);
  const leader = makeLeader(networkConfig.rpcAddrs[0]);

  const follower = await makeFollower(`:published.wallet.${oracle}`, leader, {
    unserializer,
  });

  // Get offers
  let offers = await getOffers(follower);

  if (offers.length > 0 && offers[0]["status"]["invitationSpec"]["invitationArgs"].length > 0) {
    return Number(
      offers[0]["status"]["invitationSpec"]["invitationArgs"][0]["roundId"]
    );
  }

  return 0;
};

/**
 * Function to check if a price submission was successful for a specific round
 * @param {string} oracle oracle address
 * @param {number} feedOfferId the offer id of the feed to check for
 * @param {number} roundId the round Id which is checked
 * @returns {boolean} whether a submission was successful for a specific round
 */
export const checkSubmissionForRound = async (oracle, feedOfferId, roundId) => {
  let fromBoard = makeFromBoard();
  const unserializer = boardSlottingMarshaller(fromBoard.convertSlotToVal);
  const leader = makeLeader(networkConfig.rpcAddrs[0]);

  const follower = await makeFollower(`:published.wallet.${oracle}`, leader, {
    unserializer,
  });

  // Get offers
  let offers = await getOffers(follower);

  // Loop through offers starting from last offer
  for (let i = 0; i < offers.length; i++) {
    // Get current offer
    let currentOffer = offers[i];

    // If a price invitation and for the correct feed
    let invitationType = currentOffer["status"]["invitationSpec"][
    "invitationMakerName"];
    let previousOffer = currentOffer["status"]["invitationSpec"][
    "previousOffer"];
    if (
        invitationType === "PushPrice" &&
        previousOffer === feedOfferId
    ) {
      let offerRound = Number(
        currentOffer["status"]["invitationSpec"]["invitationArgs"][0]["roundId"]
      );

      /**
       * If it is an offer for the round we are checking for and there is no
       * error
       */
      if (
        offerRound === roundId &&
        !currentOffer["status"].hasOwnProperty("error")
      ) {
        return true;
      } else if (
        /**
         * If the currentOffer has no error and the offerRound is less than the
         * roundId, we return false since no new submissions for future rounds
         * can be created before completing the current round
         */
        offerRound < roundId &&
        !currentOffer["status"].hasOwnProperty("error")
      ) {
        return false;
      }
    }
  }
  return false;
};

/**
 * Function to query price from chain
 * @param {string} feed feed name of the price to query (Ex. ATOM-USD)
 * @returns {number} the latest price
 */
export const queryPrice = async (feed) => {
  try {
    // Read value from vstorage
    const capDataStr = await readVStorage(feed, false);

    let capData;

    try {
      // Parse the value
      capData = JSON.parse(JSON.parse(capDataStr).value);
      capData = JSON.parse(capData.values[0]);

      // Replace any extra characters
      capData = JSON.parse(capData.body.replaceAll("\\", ""));
    } catch (err) {
      throw new Error("Failed to parse CapData for queryPrice");
    }

    // Get the latest price by dividing amountOut by amountIn
    let latestPrice =
      Number(capData.amountOut.value.digits) /
      Number(capData.amountIn.value.digits);

    logger.info(`${feed} Price Query: ${String(latestPrice)}`);
    return latestPrice;
  } catch (err) {
    logger.error(`ERROR querying price: ${feed}`);
    return -1;
  }
};

/**
 * Function to get oracles feed invitations
 * @param {string} oracle address of the oracle
 * @returns {object} an object containing feed invitation IDs. Each field in
 *                   the object represents the feed name (Ex. ATOM-USD) and its
 *                   value is a number which is the invitation ID.
 */
export const getOraclesInvitations = async (oracle) => {
  let { agoricNames, fromBoard, vstorage } = await makeRpcUtils({ fetch });

  let feedBoards = agoricNames.reverse;

  let feedInvs = {};

  const current = await getCurrent(String(oracle), fromBoard, { vstorage });
  const liveOffers = current.liveOffers;
  const invitations = current.offerToUsedInvitation;

  // Loop through liveOffers and store the IDs in feedInvs
  for (let inv in liveOffers) {
    let invitationId = liveOffers[inv][0]
    let invitationDetails = liveOffers[inv][1]
    //if there is a value
    if(invitationDetails.invitationSpec.hasOwnProperty("instance")){
      let boardId = invitationDetails.invitationSpec.instance.boardId;
      let feed = feedBoards[boardId].split(" price feed")[0];

      feedInvs[feed] = Number(invitationId);
    }
  }

  // Loop through invitations and store the IDs in feedInvs
  for (let inv in invitations) {
    let invitationId = invitations[inv][0]
    let invitationDetails = invitations[inv][1]
    //if there is a value
<<<<<<< HEAD
    if(invitationDetails.value && invitationDetails.value.length > 0){
      let boardId = invitationDetails.value[0].instance.boardId;
=======
    if(invitations[inv].value.length > 0) {
      let boardId = invitations[inv].value[0].instance.boardId;
>>>>>>> 229af4d3
      let feed = feedBoards[boardId].split(" price feed")[0];

      feedInvs[feed] = Number(invitationId);
    }
  }
  

  return feedInvs;
};

/**
 * Function to query round from chain
 * @param {string} feed feed name of the price to query (Ex. ATOM-USD)
<<<<<<< HEAD
  * @param {string} oracle address of oracle to check for submission
=======
 * @param {string} oracle address of oracle to check for submission
>>>>>>> 229af4d3
 * @returns {RoundDetails} the latest round
 */
export const queryRound = async (feed, oracle) => {
  // Read value from vstorage
  let capData;

  try {
    const capDataStr = await readVStorage(feed, true);

    // Parse the value
    capData = JSON.parse(JSON.parse(capDataStr).value);
    capData = JSON.parse(capData.values[capData.values.length - 1]);

    // Replace any extra characters
    capData = JSON.parse(capData.body.replaceAll("\\", ""));
  } catch (err) {
    logger.error("Failed to parse CapData for queryRound");
    return new RoundDetails(1, 0, "", false);
  }

  // Get round from result
  let round = Number(capData.roundId.digits);

  // Get offers
  let offers = await getOraclesInvitations(oracle);

  // Check if invitation for feed exists
  if (!(feed in offers)) {
<<<<<<< HEAD
    logger.error(`Invitation for ${feed} not found in oracle invitations`);
    return new RoundDetails(1, 0, "", false);
=======
    throw new Error(`Invitation for ${feed} not found in oracle invitations`);
>>>>>>> 229af4d3
  }

  // Get feed offer id
  let feedOfferId = offers[feed];

  // Check if there is a submission for round
  let submissionForRound = await checkSubmissionForRound(
    oracle,
    feedOfferId,
    round
  );

  // Get the latest round
  let latestRound = new RoundDetails(
    round,
    Number(capData.startedAt.digits),
    capData.startedBy,
    submissionForRound
  );

  logger.info(`${feed} Latest Round: ${latestRound.roundId}`);
  return latestRound;
};

/** @param {import('../lib/psm.js').BridgeAction} bridgeAction */
export const outputAction = (bridgeAction) => {
  return marshaller.serialize(bridgeAction);
};

/**
 * Function to push price on chain to the smart wallet
 * @param {number} price price to push
 * @param {string} feed feed to push price to (Ex. ATOM-USD)
 * @param {number} round round to push result to
 * @param {string} from account to push from
 * @returns {boolean} whether successful
 */
export const pushPrice = async (price, feed, round, from) => {
  // Get offers
  let offers = await getOraclesInvitations(from);

  // Check if invitation for feed exists
  if (!(feed in offers)) {
    throw new Error(`Invitation for ${feed} not found in oracle invitations`);
  }

  // Get previous offer for feed
  let previousOffer = offers[feed];

  // Create an offer
  const offer = {
    invitationSpec: {
      source: "continuing",
      previousOffer: Number(previousOffer),
      invitationMakerName: "PushPrice",
      invitationArgs: harden([{ unitPrice: BigInt(price), roundId: round }]),
    },
    proposal: {},
  };

  // Create keyring
  let keyring = {
    home: "",
    backend: "test",
  };

  // Check if submitted for round
  let submitted = await checkSubmissionForRound(from, previousOffer, round);

  // Check if in submission
  let inSubmission = await checkIfInSubmission(feed);

  // Loop retries
  for (
    let i = 0;
    i < middlewareEnvInstance.SUBMIT_RETRIES && !submitted && !inSubmission;
    i++
  ) {
    // Query round
    let latestRound = await queryRound(feed, from);

    /**
     * If latestRound is greater than round being pushed or submission to the
     * round is already made, abort
     */
    let latestRoundGreater = latestRound.roundId > round;
    let submissionAlreadyMade =
      latestRound.roundId === round && latestRound.submissionMade;
    if (latestRoundGreater || submissionAlreadyMade) {
      logger.info("Price failed to be submitted for old round: " + round);
      return false;
    }

    logger.info(`Submitting price for round ${round} attempt ${i + 1}`);

    offer.id = Number(Date.now());

    // Output action
    let data = outputAction({
      method: "executeOffer",
      offer,
    });

    // Execute
    await execSwingsetTransaction(
      "wallet-action --allow-spend '" + JSON.stringify(data) + "'",
      networkConfig,
      from,
      false,
      keyring
    );

    // Update last submission time
    await updateTable(
      "jobs",
      { last_submission_time: Date.now() / 1000 },
      feed
    );

    // Sleep SEND_CHECK_INTERVAL seconds
    await delay((Number(middlewareEnvInstance.SEND_CHECK_INTERVAL) + 1) * 1000);

    // Check submission for round
    submitted = await checkSubmissionForRound(from, previousOffer, round);

    // Check if in submission
    inSubmission = await checkIfInSubmission(feed);
  }

  if (submitted) {
    logger.info("Price submitted successfully for round " + round);
  } else {
    logger.error("Price failed to be submitted for round " + round);
  }

  return submitted;
};

/**
 * Function to get offers and balances
 * @param {Promise<import('@agoric/casting/src/follower-cosmjs').
 * ValueFollower<T>>} follower offers and balances
 * @param {string} oracle oracle address
 * @returns {object} an object containing the offers and balances
 * @returns {object[]} returns.offers Array of offers
 * @returns {object[]} returns.balances Array of balances
 */
export const getOffersAndBalances = async (follower, oracle) => {
  let toReturn = {
    offers: await getOffers(follower),
    balances: [],
  };

  // Get balances
  let balances = JSON.parse(execSync(`agd query --node ${networkConfig.rpcAddrs[0]} bank balances ${oracle} --output=json`).toString()).balances;

  for (let i = 0; i < balances.length; i++) {
    toReturn["balances"].push(balances[i]);
  }

  return toReturn;
};

/**
 * Function to get the amount in of a feed
 * @param {string} feed feed name like ATOM-USD
 * @returns {number} the amount in for the feed
 */
export const getAmountsIn = async (feed) => {
  const capDataStr = await readVStorage(feed, false);

  // Parse the value
  let capData = JSON.parse(JSON.parse(capDataStr).value);
  capData = JSON.parse(capData.values[0]);

  // Replace any extra characters
  capData = JSON.parse(capData.body.replaceAll("\\", ""));
  return Number(capData.amountIn.value.digits);
};

/**
 * Function to get the latest info for an oracle
 * @param {string} oracle oracle address
 * @param {object} oracleDetails oracle details
 * @param {object} state oracle's latest state
 * @param {MonitorMetrics} metrics MonitorMetrics instance
 * @param {object} amountIn this contains the amountIn for each feed. The feed 
 *                 name is the field and the value is the amountIn value
 * @returns {object} last results including the oracle submitted price
 */
export const getOracleLatestInfo = async (
  oracle,
  oracleDetails,
  state,
  metrics,
  amountsIn
) => {
  // Get feeds for oracle
  let feeds = oracleDetails["feeds"];
  logger.info(`Getting prices for ${oracle} - ${JSON.stringify(feeds)}`);

  let fromBoard = makeFromBoard();
  const unserializer = boardSlottingMarshaller(fromBoard.convertSlotToVal);
  const leader = makeLeader(networkConfig.rpcAddrs[0]);

  const follower = await makeFollower(`:published.wallet.${oracle}`, leader, {
    unserializer,
  });

  let offersBalances = await getOffersAndBalances(follower, oracle);

  // Get last offer id from offers from state
  let lastOfferId = isNaN(state["last_index"]) ? 0 : state["last_index"];

  // Initialise variable to hold results
  let lastResults = {
    last_index: lastOfferId,
    values: state["values"] ? state["values"] : {},
  };

  // Loop through offers starting from last visited index
  for (let i = 0; i < offersBalances.offers.length; i++) {
    // Get current offer
    let currentOffer = offersBalances.offers[i];
    let id = Number(currentOffer["status"]["id"]);

    // If we found the last visited offer id in previous check, stop looping
    if (id <= lastOfferId) {
      break;
    }

    // If a price invitation
    let invMakerName =
      currentOffer["status"]["invitationSpec"]["invitationMakerName"];

    if (invMakerName === "PushPrice") {
      let feed =
        feeds[currentOffer["status"]["invitationSpec"]["previousOffer"]];
      let lastRound = Number(
        currentOffer["status"]["invitationSpec"]["invitationArgs"][0]["roundId"]
      );


      // Get feeds' last observed round from state
      let lastObservedRound = state["values"].hasOwnProperty(feed)
        ? state["values"][feed]["round"]
        : 0;

      // If round is bigger than last observed and the offer didn't fail
      if (
        lastRound > lastObservedRound &&
        !currentOffer["status"].hasOwnProperty("error")
      ) {
        // If id is bigger than last offer id in state, set it
        lastResults["last_index"] = id;
        lastOfferId = id;

        // Get latest round
<<<<<<< HEAD
        let latestRound = await queryRound(feed, oracle);
=======
        let latestRound = await queryRound(feed, oracle)
>>>>>>> 229af4d3

        // Get current rounds created
        let roundsCreated =
          state["values"].hasOwnProperty(feed) &&
          state["values"][feed].hasOwnProperty("rounds_created")
            ? state["values"][feed]["rounds_created"]
            : 0;

        // If oracle is the new round's creator, increment rounds created
<<<<<<< HEAD
        if (latestRound.startedBy == oracle) {
=======
        if (latestRound.startedBy == oracle){
>>>>>>> 229af4d3
          roundsCreated++;
        }

        let price =
          Number(
            currentOffer["status"]["invitationSpec"]["invitationArgs"][0][
              "unitPrice"
            ]
          ) / amountsIn[feed];

        // Fill results variable
        lastResults["values"][feed] = {
          price: price,
          id: id,
          round: lastRound,
          rounds_created: roundsCreated
        };
        state = lastResults;

        // Get latest feed price
        let feedPrice = await queryPrice(feed);
        // Update metrics
        metrics.updateMetrics(
          oracleDetails["oracleName"],
          oracle,
          feed,
          price,
          id,
          feedPrice,
          lastRound,
          roundsCreated
        );
      }
    }
  }

  /**
   * Loop through balances and add only IST and BLD balances for monitoring
   * because we are only interested in those for the oracle network
   */
  for (let i = 0; i < offersBalances.balances.length; i++) {
    let currentBalance = offersBalances.balances[i];

    let brand = currentBalance.denom;
    if (brand.includes("bld") || brand.includes("ist")) {
      let value = Number(currentBalance.amount);
      metrics.updateBalanceMetrics(
        oracleDetails["oracleName"],
        oracle,
        brand,
        value
      );
    }
  }

  return lastResults["last_index"] !== lastOfferId ? lastResults : state;
};<|MERGE_RESOLUTION|>--- conflicted
+++ resolved
@@ -237,13 +237,8 @@
     let invitationId = invitations[inv][0]
     let invitationDetails = invitations[inv][1]
     //if there is a value
-<<<<<<< HEAD
     if(invitationDetails.value && invitationDetails.value.length > 0){
       let boardId = invitationDetails.value[0].instance.boardId;
-=======
-    if(invitations[inv].value.length > 0) {
-      let boardId = invitations[inv].value[0].instance.boardId;
->>>>>>> 229af4d3
       let feed = feedBoards[boardId].split(" price feed")[0];
 
       feedInvs[feed] = Number(invitationId);
@@ -257,11 +252,7 @@
 /**
  * Function to query round from chain
  * @param {string} feed feed name of the price to query (Ex. ATOM-USD)
-<<<<<<< HEAD
-  * @param {string} oracle address of oracle to check for submission
-=======
  * @param {string} oracle address of oracle to check for submission
->>>>>>> 229af4d3
  * @returns {RoundDetails} the latest round
  */
 export const queryRound = async (feed, oracle) => {
@@ -290,12 +281,8 @@
 
   // Check if invitation for feed exists
   if (!(feed in offers)) {
-<<<<<<< HEAD
     logger.error(`Invitation for ${feed} not found in oracle invitations`);
     return new RoundDetails(1, 0, "", false);
-=======
-    throw new Error(`Invitation for ${feed} not found in oracle invitations`);
->>>>>>> 229af4d3
   }
 
   // Get feed offer id
@@ -554,11 +541,7 @@
         lastOfferId = id;
 
         // Get latest round
-<<<<<<< HEAD
         let latestRound = await queryRound(feed, oracle);
-=======
-        let latestRound = await queryRound(feed, oracle)
->>>>>>> 229af4d3
 
         // Get current rounds created
         let roundsCreated =
@@ -568,11 +551,7 @@
             : 0;
 
         // If oracle is the new round's creator, increment rounds created
-<<<<<<< HEAD
         if (latestRound.startedBy == oracle) {
-=======
-        if (latestRound.startedBy == oracle){
->>>>>>> 229af4d3
           roundsCreated++;
         }
 
